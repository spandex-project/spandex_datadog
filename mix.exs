defmodule SpandexDatadog.MixProject do
  use Mix.Project

  @source_url "https://github.com/spandex-project/spandex_datadog"
  @version "1.1.0"

  def project do
    [
      app: :spandex_datadog,
      deps: deps(),
      description: "A datadog API adapter for spandex.",
      docs: docs(),
      elixir: "~> 1.6",
      elixirc_paths: elixirc_paths(Mix.env()),
      package: package(),
      start_permanent: Mix.env() == :prod,
      version: @version
    ]
  end

  def application do
    [
      extra_applications: [:logger]
    ]
  end

  defp package do
    [
      name: :spandex_datadog,
      maintainers: ["Greg Mefford"],
      licenses: ["MIT"],
      links: %{
        "Changelog" => "https://hexdocs.pm/spandex_datadog/changelog.html",
        "GitHub" => @source_url,
        "Sponsor" => "https://github.com/sponsors/GregMefford"
      }
    ]
  end

  defp elixirc_paths(:test), do: ["lib", "test/support"]
  defp elixirc_paths(_), do: ["lib"]

  defp docs do
    [
      extras: ["CHANGELOG.md", "README.md"],
      main: "readme",
      formatters: ["html"],
      skip_undefined_reference_warnings_on: ["CHANGELOG.md"]
    ]
  end

  defp deps do
    [
<<<<<<< HEAD
      {:ex_doc, ">= 0.0.0", only: :dev},
      {:git_ops, "~> 2.0", only: [:dev]},
      {:httpoison, "~> 0.13 or ~> 1.0", only: :test},
      {:inch_ex, "~> 2.0", only: [:dev, :test]},
      {:mox, "~> 1.0", only: :test},
      {:msgpax, "~> 2.2.1"},
      {:spandex, "~> 3.0"},
      {:telemetry, "~> 0.4"}
=======
      {:msgpax, "~> 2.2.1 or ~> 2.3"},
      {:spandex, "~> 3.0"},
      {:telemetry, "~> 0.4.2 or ~> 1.0"},
      # Dev- and test-only deps
      {:ex_doc, ">= 0.0.0", only: :dev, runtime: false},
      {:httpoison, "~> 0.13 or ~> 1.0", only: :test}
>>>>>>> 3d08a7f9
    ]
  end
end<|MERGE_RESOLUTION|>--- conflicted
+++ resolved
@@ -51,23 +51,13 @@
 
   defp deps do
     [
-<<<<<<< HEAD
-      {:ex_doc, ">= 0.0.0", only: :dev},
-      {:git_ops, "~> 2.0", only: [:dev]},
-      {:httpoison, "~> 0.13 or ~> 1.0", only: :test},
-      {:inch_ex, "~> 2.0", only: [:dev, :test]},
-      {:mox, "~> 1.0", only: :test},
-      {:msgpax, "~> 2.2.1"},
-      {:spandex, "~> 3.0"},
-      {:telemetry, "~> 0.4"}
-=======
       {:msgpax, "~> 2.2.1 or ~> 2.3"},
       {:spandex, "~> 3.0"},
       {:telemetry, "~> 0.4.2 or ~> 1.0"},
       # Dev- and test-only deps
       {:ex_doc, ">= 0.0.0", only: :dev, runtime: false},
-      {:httpoison, "~> 0.13 or ~> 1.0", only: :test}
->>>>>>> 3d08a7f9
+      {:httpoison, "~> 0.13 or ~> 1.0", only: :test},
+      {:mox, "~> 1.0", only: :test}
     ]
   end
 end