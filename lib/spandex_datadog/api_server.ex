--- conflicted
+++ resolved
@@ -35,42 +35,6 @@
 
   @headers [{"Content-Type", "application/msgpack"}]
 
-<<<<<<< HEAD
-  @start_link_opts Optimal.schema(
-                     opts: [
-                       host: :string,
-                       port: [:integer, :string],
-                       verbose?: :boolean,
-                       http: :atom,
-                       batch_size: :integer,
-                       sync_threshold: :integer,
-                       name: :atom,
-                       api_adapter: :atom
-                     ],
-                     defaults: [
-                       host: "localhost",
-                       port: 8126,
-                       verbose?: false,
-                       batch_size: 10,
-                       sync_threshold: 20,
-                       name: __MODULE__,
-                       api_adapter: SpandexDatadog.ApiServer
-                     ],
-                     required: [:http],
-                     describe: [
-                       verbose?: "Only to be used for debugging: All finished traces will be logged",
-                       host: "The host the agent can be reached at",
-                       port: "The port to use when sending traces to the agent",
-                       batch_size: "The number of traces that should be sent in a single batch",
-                       sync_threshold:
-                         "The maximum number of processes that may be sending traces at any one time. This adds backpressure",
-                       http:
-                         "The HTTP module to use for sending spans to the agent. Currently only HTTPoison has been tested",
-                       name: "What name the GenServer should have. Currently only used for testing",
-                       api_adapter: "Which api adapter to use. Currently only used for testing"
-                     ]
-                   )
-=======
   @default_opts [
     host: "localhost",
     http: HTTPoison,
@@ -78,9 +42,9 @@
     verbose?: false,
     batch_size: 10,
     sync_threshold: 20,
+    name: __MODULE__,
     api_adapter: SpandexDatadog.ApiServer
   ]
->>>>>>> 3d08a7f9
 
   @doc """
   Starts the ApiServer with given options.
@@ -93,6 +57,7 @@
   * `:verbose?` - Only to be used for debugging: All finished traces will be logged. Defaults to `false`
   * `:batch_size` - The number of traces that should be sent in a single batch. Defaults to `10`.
   * `:sync_threshold` - The maximum number of processes that may be sending traces at any one time. This adds backpressure. Defaults to `20`.
+  * `:name` - The name the GenServer should have. Currently only used for testing. Defaults to `SpandexDatadog.ApiServer`
   """
   @spec start_link(opts :: Keyword.t()) :: GenServer.on_start()
   def start_link(opts \\ []) do
